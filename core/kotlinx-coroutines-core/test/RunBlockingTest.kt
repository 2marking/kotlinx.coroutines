--- conflicted
+++ resolved
@@ -104,7 +104,6 @@
         }
     }
 
-<<<<<<< HEAD
     @Test(expected = CancellationException::class)
     fun testDispatchOnShutdown() = runBlocking<Unit> {
         expect(1)
@@ -138,7 +137,8 @@
 
         expect(3)
         job.cancel()
-=======
+    }
+
     @Test
     fun testNestedRunBlocking() = runBlocking {
         delay(100)
@@ -151,6 +151,5 @@
         }
 
         assertEquals(1, value)
->>>>>>> e44c9b27
     }
 }